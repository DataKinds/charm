#include <string>
#include "Prelude.charm.h"

const std::string prelude = R"~(

" OUTPUT FUNCTIONS " pop
" ================ " pop

put :: any ->
put := dup p newline

" DEBUGGING " pop
" ========= " pop

" <stack length> clearstack " pop
clearstack :: int ->
_clearstack_args := " clearstackref " flip setref
_clearstack_cond := " clearstackref " getref 1 - dup " clearstackref " flip setref
_clearstack      := [ _clearstack_cond ] [ 0 _clearstack ] [ ] ifthen
clearstack       := _clearstack_args _clearstack

" <stack depth> printstack " pop
printstack :: int ->
_printstack_args       := " printstackref " flip setref
_printstack_correction := " printstackref " getref rotate
printstack             := _printstack_args [ put " printstackref " getref rotate ] " printstackref " getref repeat i _printstack_correction

" pause " pop
pause :: ->
pause := " Press return to continue... " pstring getline pop

" [ <arguments> ] [ <code> ] <stack depth> stepthrough " pop
stepthrough :: list list int ->
" stepthroughstack " createstack

_stepthrough_pop_args          := " stepthroughdepthref " flip setref   inline " stepthroughcoderef " flip setref   " stepthroughargsref " flip setref
_stepthrough_stack_init&switch := " stepthroughstack " switchstack _stepthrough_arg_depth clearstack " stepthroughargsref " getref i
_stepthrough_init_cursor       := " stepthroughcursor " 0 setref
_stepthrough_init              := _stepthrough_pop_args _stepthrough_init_cursor _stepthrough_stack_init&switch " Initial stack: " pstring newline _stepthrough_print_stack pause newline

_stepthrough_arg_depth := " stepthroughdepthref " getref
_stepthrough_arg_code  := " stepthroughcoderef " getref

_stepthrough_set_headref := " stepthroughheadref " flip setref
_stepthrough_get_headref := " stepthroughheadref " getref

_stepthrough_func_string_len     := tostring len 4 -
_stepthrough_move_cursor_int     := " stepthroughcursor " getref + " stepthroughcursor " flip setref
_stepthrough_move_cursor_len     := _stepthrough_func_string_len 1 + _stepthrough_move_cursor_int pop
_stepthrough_move_cursor_headref := _stepthrough_get_headref _stepthrough_move_cursor_len

_stepthrough_print_func   := tostring 2 flip len 2 - 1 2 swap substring flip pop pstring
_stepthrough_print_stack  := " Stack: " pstring newline _stepthrough_arg_depth printstack
_stepthrough_print_cursor := " " [ space concat ] " stepthroughcursor " getref repeat i " ^ " concat pstring newline
_stepthrough_print_info   := " Running functions... " pstring newline _stepthrough_arg_code _stepthrough_print_func newline

_stepthrough_iter       := _stepthrough_print_info _stepthrough_print_cursor _stepthrough_set_headref " stepthroughstack " switchstack _stepthrough_get_headref i _stepthrough_print_stack _stepthrough_move_cursor_headref 0 switchstack pause newline [ ]
_stepthrough_map        := 0 switchstack _stepthrough_arg_code [ _stepthrough_iter ] map 0 switchstack
stepthrough             := _stepthrough_init _stepthrough_map

" STACK MANIPULATION " pop
" ================== " pop

flip :: any any -> any any
flip := 0 1 swap

swapnth :: int ->
swapnth := dup 1 + swap

" <stack index> copyfrom " pop
copyfrom :: int ->
copyfrom := " copyfromref " flip setref 0 " copyfromref " getref swap dup 1 " copyfromref " getref 1 + swap

" <object> <stack index> pushto " pop
pushto :: any int ->
_pushto_args := 0 flip
_pushto_cond := dup 2 copyfrom -
_pushto_inc  := flip 1 + flip
_pushto      := [ _pushto_cond ] [ 1 copyfrom 2 + swapnth _pushto_inc _pushto ] [ pop pop ] ifthen
pushto       := _pushto_args _pushto

" <stack depth> rotate " pop
rotate :: int ->
rotate := pushto

" <object> <number of copies> stack " pop
stack :: any int ->
stack := [ 1 - dup ] [ flip dup 0 2 swap stack ] [ pop ] ifthen

" ARITHMETIC " pop
" ========== " pop

succ :: int -> int
succ := 1 +

" STRING MANIPULATION " pop
" =================== " pop

" space " pop
space :: ->
space := 32 char

" \" string \" <from> <to> substring " pop
substring :: string int int -> string
_substring_args     := " " 3 pushto
_substring_distance := dup 2 copyfrom - 1 -
_substring_iter     := 0 2 swap 1 copyfrom at 1 4 swap concat 0 3 swap 0 2 swap flip succ flip
_substring          := [ _substring_distance succ ] [ _substring_iter _substring ] [ pop pop flip ] ifthen
substring           := _substring_args [ _substring_distance succ ] [ _substring ] [ pop pop flip ] ifthen

tocharlist :: string -> list
_tocharlist_popstring := len 1 flip substring flip 0 1 substring flip pop 
_tocharlist           := [ len ] [ _tocharlist_popstring q 1 2 swap concat flip _tocharlist ] [ pop ] ifthen
tocharlist            := [ ] flip [ len ] [ _tocharlist ] [ pop ] ifthen

" LIST MANIPULATION " pop
" ================= " pop

" [ list ] <from> <to> cut " pop
cut :: list int int -> list
_cut_args     := [ ] 3 pushto
_cut_distance := dup 2 copyfrom - 1 -
_cut_iter     := 0 2 swap 1 copyfrom at 1 4 swap concat 0 3 swap 0 2 swap flip succ flip
_cut          := [ _cut_distance succ ] [ _cut_iter _cut ] [ pop pop flip ] ifthen
cut           := _cut_args _cut

" [ list ] <number> repeat " pop
repeat :: list/string int -> list
_repeat_args := flip type " repeattyperef " flip setref dup 0 2 swap 1 -
_repeat_iter := 0 2 swap dup 0 2 swap concat flip 2 0 swap 1 -
_repeat_zero := [ " repeattyperef " getref " LIST_FUNCTION " eq ] [ [ ] ] [ " " ] ifthen
_repeat      := [ dup ] [ _repeat_iter _repeat ] [ pop flip pop ] ifthen
repeat       := _repeat_args [ dup ] [ _repeat ] [ pop pop pop _repeat_zero ] ifthen

" [ list ] [ function ] map " pop
map :: list list -> list
_map_args    := " mapfuncref " flip setref [ ]
_map_iter    := flip 1 split flip " mapfuncref " getref i 1 2 swap concat
_map_cond    := flip len 1 2 swap
_map_cleanup := flip pop
_map         := [ _map_cond ] [ _map_iter _map ] [ _map_cleanup ] ifthen
map          := _map_args _map

" [ list ] reverse " pop
reverse :: list -> list
reverse := [ ] flip [ for_item concat ] revfor

" [ list ] <list index> delitem " pop
delitem :: list int -> list
delitem := 1 + split flip len 1 - split pop flip concat

fromcharlist :: list -> string
fromcharlist := [ len ] [ " " flip [ for_item i concat ] for ] [ pop ] ifthen

" NAMED REF MANIPULATION " pop
" ====================== " pop

" <ref name> [ function ] modref " pop
modref :: any list ->
_modref_args := " modref_function " flip setref " modref_reference " flip setref
modref := _modref_args " modref_reference " getref getref " modref_function " getref i " modref_reference " getref flip setref

" [ list ] setrefs " pop
setrefs :: list ->
setrefs := [ for_item i flip setref ] revfor

<<<<<<< HEAD
" BOOLEAN OPERATIONS " pop
" ================== " pop

" <bool> <bool> and " pop
and :: int int -> int
and := not flip not nor

" <bool> <bool> nand " pop
nand :: int int -> int
nand := and not

" <bool> <bool> xor " pop
xor :: int int -> int
xor := bool flip bool eq not

" <bool> <bool> xnor " pop
xnor :: int int -> int
xnor := xor not

" <bool> <bool> or " pop
or :: int int -> int
or := nor not

" <bool> not " pop
not :: int -> int
not := dup nor

" <number> bool " pop
bool :: int -> int
bool := not not

" INTEGER OPERATIONS " pop
" ================== " pop

" int int < " pop
< :: int int -> int
< := - dup abs eq not

" int int > " pop
> :: int int -> int
> := flip <
=======
" CONTROL FLOW " pop
" ============ " pop

" [ list ] [ function ] for " pop
for :: list list ->
revfor :: list list ->
_for_args := " for_function " flip setref " for_iterable " flip setref
_for_body := " for_iterable " getref len flip pop [ " for_iterable " getref " for_index " getref at flip pop " for_item " flip setref " for_function " getref i " for_index " getref [ " for_rev " getref 1 eq ] [ 1 - ] [ 1 + ] ifthen " for_index " flip setref ] flip repeat i
for_item := " for_item " getref
for := _for_args " for_index " 0 setref _for_body
revfor := _for_args " for_index " " for_iterable " len flip pop 1 - setref " for_rev " 1 setref _for_body

" [ condition ] [ code ] while " pop
while :: list list ->
_loopwhile := [ " condition " getref i ] [ " block " getref i _loopwhile ] [ ] ifthen
while := [ " condition " " block " ] setrefs _loopwhile

>>>>>>> 29be9a15

)~";<|MERGE_RESOLUTION|>--- conflicted
+++ resolved
@@ -164,7 +164,6 @@
 setrefs :: list ->
 setrefs := [ for_item i flip setref ] revfor
 
-<<<<<<< HEAD
 " BOOLEAN OPERATIONS " pop
 " ================== " pop
 
@@ -206,7 +205,7 @@
 " int int > " pop
 > :: int int -> int
 > := flip <
-=======
+
 " CONTROL FLOW " pop
 " ============ " pop
 
@@ -224,6 +223,4 @@
 _loopwhile := [ " condition " getref i ] [ " block " getref i _loopwhile ] [ ] ifthen
 while := [ " condition " " block " ] setrefs _loopwhile
 
->>>>>>> 29be9a15
-
 )~";