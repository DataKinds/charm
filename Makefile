LIB_OBJECT_FILES = Runner.o Stack.o PredefinedFunctions.o FunctionAnalyzer.o FFI.o
OBJECT_FILES = main.o Parser.o Prelude.charm.o $(LIB_OBJECT_FILES)

OUT_FILE ?= charm

ifeq ($(GUI),)
LDLIBS += -lreadline -lhistory -ldl
else
LDLIBS += -lreadline -lhistory -ltermcap -lncurses -ldl
CPPFLAGS += -DCHARM_GUI=1
OBJECT_FILES += gui.o
endif

# Include directories and library search paths
INCLUDEDIR ?=
LIBDIR ?=

# Compilation flags
DEBUG ?= false
OPTIMIZE_INLINE ?= true

DEFAULT_EXECUTABLE_LINE = $(CXX) -Wall -O3 --std=c++1z -DDEBUGMODE=$(DEBUG) -DOPTIMIZE_INLINE=$(OPTIMIZE_INLINE) $(CPPFLAGS) $(CXXFLAGS) $(INCLUDE_DIR) $(LIB_DIR) $(LDFLAGS) -o $(OUT_FILE) $(LDLIBS)
DEFAULT_OBJECT_LINE = $(CXX) -c -Wall -O3 --std=c++1z -DDEBUGMODE=$(DEBUG) -DOPTIMIZE_INLINE=$(OPTIMIZE_INLINE) $(CPPFLAGS) $(CXXFLAGS) $(INCLUDE_DIR) $(LIB_DIR) $(LDFLAGS)

release: $(OBJECT_FILES)
	$(DEFAULT_EXECUTABLE_LINE) $(OBJECT_FILES) $(LDLIBS)
install:
	cp charm /usr/bin/charm

ffi-lib: clean
	make ffi-build-objects CPPFLAGS=-fPIC
	ar rvs libcharmffi.a $(LIB_OBJECT_FILES)
ffi-build-objects: $(LIB_OBJECT_FILES)
install-lib:
	cp libcharmffi.a /usr/lib/
	-mkdir /usr/include/charm
	cp ParserTypes.h /usr/include/charm/
	cp Runner.h /usr/include/charm/
	cp Stack.h /usr/include/charm/
	cp PredefinedFunctions.h /usr/include/charm/
	cp FunctionAnalyzer.h /usr/include/charm/
	cp FFI.h /usr/include/charm/
	cp CharmFFI.h /usr/include/charm/

main.o: main.cpp
	$(DEFAULT_OBJECT_LINE) main.cpp
Parser.o: Parser.cpp
	$(DEFAULT_OBJECT_LINE) Parser.cpp
Runner.o: Runner.cpp
	$(DEFAULT_OBJECT_LINE) Runner.cpp
Stack.o: Stack.cpp
	$(DEFAULT_OBJECT_LINE) Stack.cpp
PredefinedFunctions.o: PredefinedFunctions.cpp
	$(DEFAULT_OBJECT_LINE) PredefinedFunctions.cpp
FunctionAnalyzer.o: FunctionAnalyzer.cpp
	$(DEFAULT_OBJECT_LINE) FunctionAnalyzer.cpp
Prelude.charm.o: Prelude.charm.cpp
	$(CXX) -c -Wall -O3 --std=c++1z Prelude.charm.cpp
gui.o: gui.cpp
	$(DEFAULT_OBJECT_LINE) gui.cpp
FFI.o: FFI.cpp
	$(DEFAULT_OBJECT_LINE) FFI.cpp

clean:
	-rm $(OBJECT_FILES)
	-rm gui.o
	-rm libcharmffi.a
	-rm charm
<<<<<<< HEAD
	-rm charm-release
	-rm libhistory.o
	-rm libreadline.o
	-rm libtermcap.o
	-rm libtermcap.o
	-rm charm.html*
	-rm charm.js
=======
>>>>>>> a0fadd67

reload-prelude:
	rm Prelude.charm.o
	make

.PHONY: release install ffi-lib install-lib clean reload-prelude ffi-build-objects<|MERGE_RESOLUTION|>--- conflicted
+++ resolved
@@ -66,7 +66,6 @@
 	-rm gui.o
 	-rm libcharmffi.a
 	-rm charm
-<<<<<<< HEAD
 	-rm charm-release
 	-rm libhistory.o
 	-rm libreadline.o
@@ -74,8 +73,6 @@
 	-rm libtermcap.o
 	-rm charm.html*
 	-rm charm.js
-=======
->>>>>>> a0fadd67
 
 reload-prelude:
 	rm Prelude.charm.o
